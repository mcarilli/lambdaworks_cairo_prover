use lambdaworks_math::field::fields::{
    fft_friendly::stark_252_prime_field::Stark252PrimeField, u64_prime_field::FE17,
};
use lambdaworks_math::helpers::resize_to_next_power_of_two;
use lambdaworks_stark::air::cairo_air::air::{CairoAIR, PublicInputs};
use lambdaworks_stark::air::example::fibonacci_rap::{fibonacci_rap_trace, FibonacciRAP};
use lambdaworks_stark::air::example::{
    dummy_air, fibonacci_2_columns, fibonacci_f17, quadratic_air, simple_fibonacci,
};
use lambdaworks_stark::cairo_run::cairo_layout::CairoLayout;
use lambdaworks_stark::cairo_run::run::run_program;
use lambdaworks_stark::cairo_vm::cairo_mem::CairoMemory;
use lambdaworks_stark::cairo_vm::cairo_trace::CairoTrace;
use lambdaworks_stark::{
    air::context::{AirContext, ProofOptions},
    fri::FieldElement,
    prover::prove,
    verifier::verify,
};
use rand::Rng;

pub type FE = FieldElement<Stark252PrimeField>;

pub fn load_cairo_trace_and_memory(program_name: &str) -> (CairoTrace, CairoMemory) {
    let base_dir = env!("CARGO_MANIFEST_DIR");
    let dir_trace = format!("{}/src/cairo_vm/test_data/{}.trace", base_dir, program_name);
    let dir_memory = format!(
        "{}/src/cairo_vm/test_data/{}.memory",
        base_dir, program_name
    );

    let raw_trace = CairoTrace::from_file(&dir_trace).unwrap();
    let memory = CairoMemory::from_file(&dir_memory).unwrap();

    (raw_trace, memory)
}

#[test_log::test]
fn test_prove_fib() {
    let trace = simple_fibonacci::fibonacci_trace([FE::from(1), FE::from(1)], 8);
    let trace_length = trace[0].len();

    let context = AirContext {
        options: ProofOptions {
            blowup_factor: 2,
            fri_number_of_queries: 1,
            coset_offset: 3,
        },
        trace_length,
        trace_columns: 1,
        transition_degrees: vec![1],
        transition_exemptions: vec![2],
        transition_offsets: vec![0, 1, 2],
        num_transition_constraints: 1,
    };

    let fibonacci_air = simple_fibonacci::FibonacciAIR::from(context);

    let result = prove(&trace, &fibonacci_air, &mut (), false).unwrap();
    assert!(verify(&result, &fibonacci_air, &()));
}

#[test_log::test]
fn test_prove_fib_evil() {
    let good_trace = simple_fibonacci::fibonacci_trace([FE::from(1), FE::from(1)], 32);
    let trace_length = good_trace[0].len();
    let blowup_factor = 4;

    let context = AirContext {
        options: ProofOptions {
            blowup_factor: blowup_factor as u8,
            fri_number_of_queries: 3,
            coset_offset: 3,
        },
        trace_length,
        trace_columns: 1,
        transition_degrees: vec![1],
        transition_exemptions: vec![2],
        transition_offsets: vec![0, 1, 2],
        num_transition_constraints: 1,
    };

    let fibonacci_air = simple_fibonacci::FibonacciAIR::from(context);

    let mut rng = rand::thread_rng();
    let num_bad_traces_to_try = 20;

    let mut num_pwns: u32 = 0;
    for _ in 1..=num_bad_traces_to_try {
        let bad_trace = (0..trace_length).map(|_| FE::from(rng.gen::<u64>())).collect();
        let bad_trace = vec![bad_trace];
        let result = prove( 
            &bad_trace,
            &fibonacci_air,
            &mut (),
            /*evil=*/true,
        )
        .unwrap();
        num_pwns = num_pwns + verify(&result, &fibonacci_air, &()) as u32;
        println!("");
    }
    // Evil prover should pwn the verifier with probability 1 / blowup_factor,
    // so we expect num_pwns \approx num_bad_traces_to_try / blowup_factor
    println!("num_pwns = {}, expected about {}", num_pwns, num_bad_traces_to_try / blowup_factor);
}

#[test_log::test]
fn test_prove_fib17() {
    let trace = simple_fibonacci::fibonacci_trace([FE17::from(1), FE17::from(1)], 4);

    let context = AirContext {
        options: ProofOptions {
            blowup_factor: 2,
            fri_number_of_queries: 1,
            coset_offset: 3,
        },
        trace_length: trace[0].len(),
        trace_columns: 1,
        transition_degrees: vec![1],
        transition_exemptions: vec![2],
        transition_offsets: vec![0, 1, 2],
        num_transition_constraints: 1,
    };

    let fibonacci_air = fibonacci_f17::Fibonacci17AIR::from(context);

    let result = prove(&trace, &fibonacci_air, &mut (), false).unwrap();
    assert!(verify(&result, &fibonacci_air, &()));
}

#[test_log::test]
fn test_prove_fib_2_cols() {
    let trace_columns =
        fibonacci_2_columns::fibonacci_trace_2_columns([FE::from(1), FE::from(1)], 16);

    let context = AirContext {
        options: ProofOptions {
            blowup_factor: 2,
            fri_number_of_queries: 7,
            coset_offset: 3,
        },
        trace_length: trace_columns[0].len(),
        transition_degrees: vec![1, 1],
        transition_exemptions: vec![1, 1],
        transition_offsets: vec![0, 1],
        num_transition_constraints: 2,
        trace_columns: 2,
    };

    let fibonacci_air = fibonacci_2_columns::Fibonacci2ColsAIR::from(context);

    let result = prove(&trace_columns, &fibonacci_air, &mut (), false).unwrap();
    assert!(verify(&result, &fibonacci_air, &()));
}

#[test_log::test]
fn test_prove_quadratic() {
    let trace = quadratic_air::quadratic_trace(FE::from(3), 4);

    let context = AirContext {
        options: ProofOptions {
            blowup_factor: 2,
            fri_number_of_queries: 1,
            coset_offset: 3,
        },
        trace_length: trace.len(),
        trace_columns: 1,
        transition_degrees: vec![2],
        transition_exemptions: vec![1],
        transition_offsets: vec![0, 1],
        num_transition_constraints: 1,
    };

    let quadratic_air = quadratic_air::QuadraticAIR::from(context);

    let result = prove(&trace, &quadratic_air, &mut (), false).unwrap();
    assert!(verify(&result, &quadratic_air, &()));
}

#[ignore = "metal"]
/// Loads the program in path, runs it with the Cairo VM, and amkes a proof of it
fn test_prove_cairo_program(file_path: &str) {
    let (register_states, memory, program_size) =
        run_program(None, CairoLayout::Plain, file_path).unwrap();

    let proof_options = ProofOptions {
        blowup_factor: 4,
        fri_number_of_queries: 3,
        coset_offset: 3,
    };

    let mut pub_inputs = PublicInputs::from_regs_and_mem(&register_states, &memory, program_size);

    // This should be auto calculated
    // First pad is needed by the prover to validate the program bytecode
    let first_pad = (pub_inputs.program.len() >> 2) + 1;
    // Then we need to pad it to next power of two
    let padded_trace_length = (register_states.steps() + first_pad).next_power_of_two();

    let cairo_air = CairoAIR::new(proof_options, padded_trace_length, register_states.steps());

<<<<<<< HEAD
    let mut pub_inputs = PublicInputs::from_regs_and_mem(&register_states, &memory, program_size);

    let result = prove(&(register_states, memory), &cairo_air, &mut pub_inputs, false).unwrap();
=======
    let result = prove(&(register_states, memory), &cairo_air, &mut pub_inputs).unwrap();
>>>>>>> 2b80d072

    assert!(verify(&result, &cairo_air, &pub_inputs));
}

fn program_path(program_name: &str) -> String {
    const CARGO_DIR: &str = env!("CARGO_MANIFEST_DIR");
    const PROGRAM_BASE_REL_PATH: &str = "/src/cairo_vm/test_data/";
    let program_base_path = CARGO_DIR.to_string() + PROGRAM_BASE_REL_PATH;
    program_base_path + program_name
}

#[test_log::test]
fn test_prove_cairo_simple_program() {
    test_prove_cairo_program(&program_path("simple_program.json"));
}

#[test_log::test]
fn test_prove_cairo_fibonacci_5() {
    test_prove_cairo_program(&program_path("fibonacci_5.json"));
}

#[test_log::test]
fn test_prove_rap_fib() {
    let trace_length = 16;
    let trace = fibonacci_rap_trace([FE::from(1), FE::from(1)], trace_length);
    let mut trace_cols = vec![trace[0].clone(), trace[1].clone()];
    resize_to_next_power_of_two(&mut trace_cols);
    let power_of_two_len = trace_cols[0].len();
    let exemptions = 3 + power_of_two_len - trace_length - 1;

    let context = AirContext {
        options: ProofOptions {
            blowup_factor: 2,
            fri_number_of_queries: 1,
            coset_offset: 3,
        },
        trace_columns: 3,
        trace_length: trace_cols[0].len(),
        transition_degrees: vec![1, 2],
        transition_offsets: vec![0, 1, 2],
        transition_exemptions: vec![exemptions, 1],
        num_transition_constraints: 2,
    };

    let fibonacci_rap = FibonacciRAP::new(context);

    let result = prove(&trace_cols, &fibonacci_rap, &mut (), false).unwrap();
    assert!(verify(&result, &fibonacci_rap, &()));
}

#[test_log::test]
fn test_prove_dummy() {
    let trace_length = 16;
    let trace = dummy_air::dummy_trace(trace_length);

    let context = AirContext {
        options: ProofOptions {
            blowup_factor: 2,
            fri_number_of_queries: 1,
            coset_offset: 3,
        },
        trace_length,
        trace_columns: 2,
        transition_degrees: vec![2, 1],
        transition_exemptions: vec![0, 2],
        transition_offsets: vec![0, 1, 2],
        num_transition_constraints: 2,
    };

    let dummy_air = dummy_air::DummyAIR::from(context);

    let result = prove(&trace, &dummy_air, &mut (), false).unwrap();
    assert!(verify(&result, &dummy_air, &()));
}

#[test_log::test]
fn test_verifier_rejects_proof_of_a_slightly_different_program() {
    // The prover generates a proof for a program that
    // is different from the one that the verifier
    // expects.
    let (program_1_raw_trace, program_1_memory) = load_cairo_trace_and_memory("simple_program");
    let proof_options = ProofOptions {
        blowup_factor: 4,
        fri_number_of_queries: 1,
        coset_offset: 3,
    };

    let program_size = 5;
    let mut program_1 = vec![];
    for i in 1..=program_size as u64 {
        program_1.push(program_1_memory.get(&i).unwrap().clone());
    }

    let mut program_2 = program_1.clone();
    program_2[1] = FieldElement::from(5);
    program_2[3] = FieldElement::from(5);

    let cairo_air = CairoAIR::new(proof_options, 16, program_1_raw_trace.steps());

    let first_step = &program_1_raw_trace.rows[0];
    let last_step = &program_1_raw_trace.rows[program_1_raw_trace.steps() - 1];

    let mut public_input = PublicInputs {
        pc_init: FE::from(first_step.pc),
        ap_init: FE::from(first_step.ap),
        fp_init: FE::from(first_step.fp),
        pc_final: FE::from(last_step.pc),
        ap_final: FE::from(last_step.ap),
        program: program_1,
        range_check_min: None,
        range_check_max: None,
        num_steps: program_1_raw_trace.steps(),
    };

    let result = prove(
        &(program_1_raw_trace, program_1_memory),
        &cairo_air,
        &mut public_input,
        false,
    )
    .unwrap();

    // Here we change program 1 to program 2 in the public inputs.
    public_input.program = program_2;
    assert!(!verify(&result, &cairo_air, &public_input));
}

#[test_log::test]
fn test_verifier_rejects_proof_with_different_range_bounds() {
    // The verifier should reject when the range checks bounds
    // are different from those of the executed program.
    let (raw_trace, memory) = load_cairo_trace_and_memory("simple_program");

    let proof_options = ProofOptions {
        blowup_factor: 4,
        fri_number_of_queries: 1,
        coset_offset: 3,
    };

    let program_size = 5;
    let mut program = vec![];
    for i in 1..=program_size as u64 {
        program.push(memory.get(&i).unwrap().clone());
    }

    let cairo_air = CairoAIR::new(proof_options, 16, raw_trace.steps());

    let first_step = &raw_trace.rows[0];
    let last_step = &raw_trace.rows[raw_trace.steps() - 1];

    let mut public_input = PublicInputs {
        pc_init: FE::from(first_step.pc),
        ap_init: FE::from(first_step.ap),
        fp_init: FE::from(first_step.fp),
        pc_final: FE::from(last_step.pc),
        ap_final: FE::from(last_step.ap),
        program,
        range_check_min: None,
        range_check_max: None,
        num_steps: raw_trace.steps(),
    };

    let result = prove(&(raw_trace, memory), &cairo_air, &mut public_input, false).unwrap();

    public_input.range_check_min = Some(public_input.range_check_min.unwrap() + 1);
    assert!(!verify(&result, &cairo_air, &public_input));

    public_input.range_check_min = Some(public_input.range_check_min.unwrap() - 1);
    public_input.range_check_max = Some(public_input.range_check_max.unwrap() - 1);
    assert!(!verify(&result, &cairo_air, &public_input));
}<|MERGE_RESOLUTION|>--- conflicted
+++ resolved
@@ -199,13 +199,7 @@
 
     let cairo_air = CairoAIR::new(proof_options, padded_trace_length, register_states.steps());
 
-<<<<<<< HEAD
-    let mut pub_inputs = PublicInputs::from_regs_and_mem(&register_states, &memory, program_size);
-
     let result = prove(&(register_states, memory), &cairo_air, &mut pub_inputs, false).unwrap();
-=======
-    let result = prove(&(register_states, memory), &cairo_air, &mut pub_inputs).unwrap();
->>>>>>> 2b80d072
 
     assert!(verify(&result, &cairo_air, &pub_inputs));
 }
